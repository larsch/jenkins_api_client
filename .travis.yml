language: ruby
rvm:
  - 2.0.0
  - 1.9.3
  - 1.9.2
  - jruby-18mode
  - jruby-19mode
  - rbx-18mode
  - rbx-19mode
  - ruby-head
  - jruby-head
  - 1.8.7
<<<<<<< HEAD
  - ree
matrix:
  allow_failures:
    - rvm: jruby-18mode
    - rvm: jruby-19mode
    - rvm: jruby-head
    - rvm: ree
=======
jdk:
  - openjdk6
  - openjdk7
  - oraclejdk6
  - oraclejdk7
>>>>>>> 0e4d800d
script: bundle exec rake unit_tests
notifications:
  email: false
  irc:
    on_success: change
    on_failure: always
    channels:
      - "irc.freenode.org##jenins-api-client"<|MERGE_RESOLUTION|>--- conflicted
+++ resolved
@@ -10,21 +10,18 @@
   - ruby-head
   - jruby-head
   - 1.8.7
-<<<<<<< HEAD
   - ree
+jdk:
+  - openjdk6
+  - openjdk7
+  - oraclejdk6
+  - oraclejdk7
 matrix:
   allow_failures:
     - rvm: jruby-18mode
     - rvm: jruby-19mode
     - rvm: jruby-head
     - rvm: ree
-=======
-jdk:
-  - openjdk6
-  - openjdk7
-  - oraclejdk6
-  - oraclejdk7
->>>>>>> 0e4d800d
 script: bundle exec rake unit_tests
 notifications:
   email: false
