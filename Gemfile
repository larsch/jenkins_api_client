source "https://rubygems.org"

gem "nokogiri", "~> 1.5.0"
gem "thor", ">= 0.16.0"
gem "json", ">= 0"
gem "terminal-table", ">= 1.4.0"
<<<<<<< HEAD
gem "mixlib-shellout", "~> 1.2.0"
=======
gem "mixlib-shellout", ">= 1.1.0"
>>>>>>> d3d34ede

group :development do
  gem "bundler", ">= 1.0"
  gem "jeweler", ">= 1.6.4"
  gem "rspec", "~> 2.13.0"
  gem "simplecov"
<<<<<<< HEAD
  gem "rspec"
  gem "yard"
  gem "yard-thor"
=======
  gem "yard"
>>>>>>> d3d34ede
end<|MERGE_RESOLUTION|>--- conflicted
+++ resolved
@@ -4,22 +4,13 @@
 gem "thor", ">= 0.16.0"
 gem "json", ">= 0"
 gem "terminal-table", ">= 1.4.0"
-<<<<<<< HEAD
-gem "mixlib-shellout", "~> 1.2.0"
-=======
 gem "mixlib-shellout", ">= 1.1.0"
->>>>>>> d3d34ede
 
 group :development do
   gem "bundler", ">= 1.0"
   gem "jeweler", ">= 1.6.4"
   gem "rspec", "~> 2.13.0"
   gem "simplecov"
-<<<<<<< HEAD
-  gem "rspec"
+  gem "yard-thor"
   gem "yard"
-  gem "yard-thor"
-=======
-  gem "yard"
->>>>>>> d3d34ede
 end