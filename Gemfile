source "http://rubygems.org"

gem "nokogiri"
gem "thor", ">= 0.16.0"
gem "json", ">= 0"
gem "terminal-table", ">= 1.4.0"
<<<<<<< HEAD
=======
gem "builder", "~> 3.1.3"
gem "mixlib-shellout"
>>>>>>> 0e4d800d

group :development do
  gem "bundler", ">= 1.0"
  gem "jeweler", ">= 1.6.4"
  gem "simplecov"
  gem "rspec"
end<|MERGE_RESOLUTION|>--- conflicted
+++ resolved
@@ -4,11 +4,7 @@
 gem "thor", ">= 0.16.0"
 gem "json", ">= 0"
 gem "terminal-table", ">= 1.4.0"
-<<<<<<< HEAD
-=======
-gem "builder", "~> 3.1.3"
-gem "mixlib-shellout"
->>>>>>> 0e4d800d
+gem "mixlib-shellout", "~> 1.1.0"
 
 group :development do
   gem "bundler", ">= 1.0"
