#
# Copyright (c) 2012-2013 Kannan Manickam <arangamani.kannan@gmail.com>
#
# Permission is hereby granted, free of charge, to any person obtaining a copy
# of this software and associated documentation files (the "Software"), to deal
# in the Software without restriction, including without limitation the rights
# to use, copy, modify, merge, publish, distribute, sublicense, and/or sell
# copies of the Software, and to permit persons to whom the Software is
# furnished to do so, subject to the following conditions:
#
# The above copyright notice and this permission notice shall be included in
# all copies or substantial portions of the Software.
#
# THE SOFTWARE IS PROVIDED "AS IS", WITHOUT WARRANTY OF ANY KIND, EXPRESS OR
# IMPLIED, INCLUDING BUT NOT LIMITED TO THE WARRANTIES OF MERCHANTABILITY,
# FITNESS FOR A PARTICULAR PURPOSE AND NONINFRINGEMENT. IN NO EVENT SHALL THE
# AUTHORS OR COPYRIGHT HOLDERS BE LIABLE FOR ANY CLAIM, DAMAGES OR OTHER
# LIABILITY, WHETHER IN AN ACTION OF CONTRACT, TORT OR OTHERWISE, ARISING FROM,
# OUT OF OR IN CONNECTION WITH THE SOFTWARE OR THE USE OR OTHER DEALINGS IN
# THE SOFTWARE.
#

module JenkinsApi
  class Client
    # Major version of the gem
    MAJOR   = 0
    # Minor version of the gem
    MINOR   = 9
<<<<<<< HEAD
    # Tiny version of the gem used for patches
    TINY    = 0
    # Used for pre-releases
=======
    TINY    = 1
>>>>>>> 561858cc
    PRE     = nil
    # Version String of Jenkins API Client.
    VERSION = [MAJOR, MINOR, TINY, PRE].compact.join('.')
  end
end<|MERGE_RESOLUTION|>--- conflicted
+++ resolved
@@ -26,13 +26,9 @@
     MAJOR   = 0
     # Minor version of the gem
     MINOR   = 9
-<<<<<<< HEAD
     # Tiny version of the gem used for patches
-    TINY    = 0
+    TINY    = 1
     # Used for pre-releases
-=======
-    TINY    = 1
->>>>>>> 561858cc
     PRE     = nil
     # Version String of Jenkins API Client.
     VERSION = [MAJOR, MINOR, TINY, PRE].compact.join('.')
