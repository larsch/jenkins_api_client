--- conflicted
+++ resolved
@@ -61,7 +61,8 @@
     #  * the +:server_port+ param is the port on which the Jenkins listens
     #  * the +:username+ param is the username used for connecting to the server
     #  * the +:password+ param is the password for connecting to the CI server
-    #  * the +:ssl+ param indicates if Jenkins is accessible over HTTPS (defaults to false)
+    #  * the +:ssl+ param indicates if Jenkins is accessible over HTTPS
+    #    (defaults to false)
     #
     # @return [JenkinsApi::Client] a client object to Jenkins API
     #
@@ -80,7 +81,8 @@
         raise ArgumentError, "Credentials are required to connect to Jenkins"
       end
       if @proxy_ip.nil? ^ @proxy_port.nil?
-        raise ArgumentError, "Proxy IP and port must both be specified or both left nil"
+        raise ArgumentError, "Proxy IP and port must both be specified or" +
+          " both left nil"
       end
       @server_port = DEFAULT_SERVER_PORT unless @server_port
       @timeout = DEFAULT_TIMEOUT unless @timeout
@@ -154,7 +156,9 @@
     #
     # @return [Net::HTTPResponse] Response from Jenkins
     def make_http_request( request )
-      Net::HTTP.start(@server_ip, @server_port, @proxy_ip, @proxy_port) do |http|
+      Net::HTTP.start(
+        @server_ip, @server_port, @proxy_ip, @proxy_port, :use_ssl => @ssl
+      ) do |http|
         return http.request(request)
       end
     end
@@ -166,13 +170,9 @@
     # @return [Net::HTTP::Response] Response from Jenkins for "/"
     #
     def get_root
-<<<<<<< HEAD
-=======
-      http = Net::HTTP.start(@server_ip, @server_port, :use_ssl => @ssl)
->>>>>>> dd4e0ea6
       request = Net::HTTP::Get.new("/")
       request.basic_auth @username, @password
-      make_http_request( request )
+      make_http_request(request)
     end
 
     # Sends a GET request to the Jenkins CI server with the specified URL
@@ -180,16 +180,14 @@
     # @param [String] url_prefix The prefix to use in the URL
     # @param [String] tree A specific JSON tree to optimize the API call
     # @param [String] url_suffix The suffix to be used in the URL
-    # @param [Boolean] raw_response Return complete Response object instead of JSON body of response
+    # @param [Boolean] raw_response Return complete Response object instead of
+    #   JSON body of response
     #
     # @return [String, JSON] JSON response from Jenkins
     #
-    def api_get_request(url_prefix, tree = nil, url_suffix ="/api/json", raw_response = false)
+    def api_get_request(url_prefix, tree = nil, url_suffix ="/api/json",
+                        raw_response = false)
       url_prefix = "#{@jenkins_path}#{url_prefix}"
-<<<<<<< HEAD
-=======
-      http = Net::HTTP.start(@server_ip, @server_port, :use_ssl => @ssl)
->>>>>>> dd4e0ea6
       to_get = ""
       if tree
         to_get = "#{url_prefix}#{url_suffix}?#{tree}"
@@ -200,7 +198,7 @@
       request = Net::HTTP::Get.new(to_get)
       puts "[INFO] GET #{to_get}" if @debug
       request.basic_auth @username, @password
-      response = make_http_request( request )
+      response = make_http_request(request)
       if raw_response
         response
       else
@@ -217,16 +215,12 @@
     #
     def api_post_request(url_prefix, form_data = nil)
       url_prefix = URI.escape("#{@jenkins_path}#{url_prefix}")
-<<<<<<< HEAD
-=======
-      http = Net::HTTP.start(@server_ip, @server_port, :use_ssl => @ssl)
->>>>>>> dd4e0ea6
       request = Net::HTTP::Post.new("#{url_prefix}")
       puts "[INFO] PUT #{url_prefix}" if @debug
       request.basic_auth @username, @password
       request.content_type = 'application/json'
       request.set_form_data(form_data) unless form_data.nil?
-      response = make_http_request( request )
+      response = make_http_request(request)
       handle_exception(response)
     end
 
@@ -238,14 +232,10 @@
     #
     def get_config(url_prefix)
       url_prefix = URI.escape("#{@jenkins_path}#{url_prefix}")
-<<<<<<< HEAD
-=======
-      http = Net::HTTP.start(@server_ip, @server_port, :use_ssl => @ssl)
->>>>>>> dd4e0ea6
       request = Net::HTTP::Get.new("#{url_prefix}/config.xml")
       puts "[INFO] GET #{url_prefix}/config.xml" if @debug
       request.basic_auth @username, @password
-      response = make_http_request( request )
+      response = make_http_request(request)
       handle_exception(response, "body")
     end
 
@@ -258,16 +248,12 @@
     #
     def post_config(url_prefix, xml)
       url_prefix = URI.escape("#{@jenkins_path}#{url_prefix}")
-<<<<<<< HEAD
-=======
-      http = Net::HTTP.start(@server_ip, @server_port, :use_ssl => @ssl)
->>>>>>> dd4e0ea6
       request = Net::HTTP::Post.new("#{url_prefix}")
       puts "[INFO] PUT #{url_prefix}" if @debug
       request.basic_auth @username, @password
       request.body = xml
       request.content_type = 'application/xml'
-      response = make_http_request( request )
+      response = make_http_request(request)
       handle_exception(response)
     end
 
