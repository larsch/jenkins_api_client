--- conflicted
+++ resolved
@@ -20,12 +20,9 @@
 # THE SOFTWARE.
 #
 
-<<<<<<< HEAD
 require 'thor'
 require 'thor/group'
-=======
 require 'terminal-table'
->>>>>>> a25f8627
 
 module JenkinsApi
   module CLI
