--- conflicted
+++ resolved
@@ -62,11 +62,6 @@
       def list(filter = nil, ignorecase = true)
         view_names = []
         response_json = @client.api_get_request("/")
-<<<<<<< HEAD
-        response_json["views"].each do |view|
-          view_names << view["name"] if view["name"] =~ /#{filter}/i
-        end
-=======
         response_json["views"].each { |view|
           if ignorecase
             view_names << view["name"] if view["name"] =~ /#{filter}/i
@@ -74,7 +69,6 @@
             view_names << view["name"] if view["name"] =~ /#{filter}/
           end
         }
->>>>>>> 5a45c74a
         view_names
       end
 
