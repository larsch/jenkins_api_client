--- conflicted
+++ resolved
@@ -164,7 +164,6 @@
         end
       end
 
-<<<<<<< HEAD
       describe "#get_jenkins_version" do
         it "is defined and accepts no parameters" do
           expect(
@@ -186,18 +185,14 @@
           expect(
             lambda { @client.get_server_date }
           ).not_to raise_error(NoMethodError)
-=======
+        end
+      end
+
       describe "#exec_cli" do
         it "is defined and should execute the CLI" do
           expect(
             lambda { @client.exec_cli("version") }
           ).not_to raise_error(NoMethodError)
-        end
-        it "is defined and should failed to execute the non-exists command" do
-          expect(
-            lambda { @client.exec_cli("command_not_exists") }
-          ).to raise_error(JenkinsApi::Exceptions::CLIException)
->>>>>>> 0e4d800d
         end
       end
     end
