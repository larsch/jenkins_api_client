#
# Specifying JenkinsApi::Client::Job class capabilities
# Author: Kannan Manickam <arangamani.kannan@gmail.com>
#

require File.expand_path('../spec_helper', __FILE__)
require 'yaml'

describe JenkinsApi::Client::Job do
  context "With properly initialized client" do
    before(:all) do
      @helper = JenkinsApiSpecHelper::Helper.new
      @creds_file = '~/.jenkins_api_client/spec.yml'
      @creds = YAML.load_file(File.expand_path(@creds_file, __FILE__))
      @job_name_prefix = 'awesome_rspec_test_job'
      @filter = "^#{@job_name_prefix}.*"
      @job_name = ''
      @create_response = @creds[:csrf_enable] ? 302 : 200
      begin
        @client = JenkinsApi::Client.new(@creds)
      rescue Exception => e
        puts "WARNING: Credentials are not set properly."
        puts e.message
      end
      # Creating 10 jobs to run the spec tests on
      begin
        10.times do |num|
          xml = @helper.create_job_xml
          job = "#{@job_name_prefix}_#{num}"
          @job_name = job if num == 0
          @client.job.create(job, xml).to_i.should == 200
        end
      rescue Exception => e
        puts "WARNING: Can't create jobs for preparing to spec tests"
      end
    end

    describe "InstanceMethods" do

      describe "#initialize" do
        it "Initializes without any exception" do
          expect(
            lambda { job = JenkinsApi::Client::Job.new(@client) }
          ).not_to raise_error
        end
        it "Raises an error if a reference of client is not passed" do
          expect(
            lambda { job = JenkinsApi::Client::Job.new() }
          ).to raise_error
        end
      end

      describe "#create" do
        it "Should be able to create a job by getting an xml" do
          xml = @helper.create_job_xml
          name = "qwerty_nonexistent_job"
          @client.job.create(name, xml).to_i.should == @create_response
          @client.job.list(name).include?(name).should be_true
        end
      end

      describe "#create_freestyle" do

        def test_and_validate(name, params)
          @client.job.create_freestyle(params).to_i.should == @create_response
          @client.job.list(name).include?(name).should be_true
          @client.job.delete(name).to_i.should == 302
          @client.job.list(name).include?(name).should be_false
        end

        it "Should be able to create a simple freestyle job" do
          name = "test_job_name_using_params"
          params = {
            :name => name
          }
          test_and_validate(name, params)
        end
        it "Should be able to create a freestyle job with shell command" do
          name = "test_job_using_params_shell"
          params = {
            :name => name,
            :shell_command => "echo this is a free style project"
          }
          test_and_validate(name, params)
        end
        it "Should accept Git SCM provider" do
          name = "test_job_with_git_scm"
          params = {
            :name => name,
            :scm_provider => "git",
            :scm_url => "git://github.com./arangamani/jenkins_api_client.git",
            :scm_branch => "master"
          }
          test_and_validate(name, params)
        end
        it "Should accept subversion SCM provider" do
          name = "test_job_with_subversion_scm"
          params = {
            :name => name,
            :scm_provider => "subversion",
            :scm_url => "http://svn.freebsd.org/base/",
            :scm_branch => "master"
          }
          test_and_validate(name, params)
        end
        it "Should accept CVS SCM provider with branch" do
          name = "test_job_with_cvs_scm_branch"
          params = {
            :name => name,
            :scm_provider => "cvs",
            :scm_url => "http://cvs.NetBSD.org",
            :scm_module => "src",
            :scm_branch => "MAIN"
          }
          test_and_validate(name, params)
        end
        it "Should accept CVS SCM provider with tag" do
          name = "test_job_with_cvs_scm_tag"
          params = {
            :name => name,
            :scm_provider => "cvs",
            :scm_url => "http://cvs.NetBSD.org",
            :scm_module => "src",
            :scm_tag => "MAIN"
          }
          test_and_validate(name, params)
        end
        it "Should fail if unsupported SCM is specified" do
          name = "test_job_unsupported_scm"
          params = {
            :name => name,
            :scm_provider => "non-existent",
            :scm_url => "http://non-existent.com/non-existent.non",
            :scm_branch => "master"
          }
          expect(
            lambda{ @client.job.create_freestyle(params) }
          ).to raise_error
        end
        it "Should accept restricted_node option" do
          name = "test_job_restricted_node"
          params = {
            :name => name,
            :restricted_node => "master"
          }
          test_and_validate(name, params)
        end
        it "Should accept block_build_when_downstream_building option" do
          name = "test_job_block_build_when_downstream_building"
          params = {
            :name => name,
            :block_build_when_downstream_building => true,
          }
          test_and_validate(name, params)
        end
        it "Should accept block_build_when_upstream_building option" do
          name = "test_job_block_build_when_upstream_building"
          params = {
            :name => name,
            :block_build_when_upstream_building => true
          }
          test_and_validate(name, params)
        end
        it "Should accept concurrent_build option" do
          name = "test_job_concurrent_build"
          params = {
            :name => name,
            :concurrent_build => true
          }
          test_and_validate(name, params)
        end
        it "Should accept the timer option" do
          name = "test_job_using_timer"
          params = {
            :name => name,
            :timer => "* * * * *"
          }
          test_and_validate(name, params)
        end
        it "Should accept child projects option" do
          name = "test_job_child_projects"
          params = {
            :name => name,
            :child_projects => @job_name,
            :child_threshold => "success"
          }
          test_and_validate(name, params)
        end
        it "Should accept notification_email option" do
          name = "test_job_notification_email"
          params = {
            :name => name,
            :notification_email => "kannan@testdomain.com"
          }
          test_and_validate(name, params)
        end
        it "Should accept notification for individual skype targets" do
          name = "test_job_with_individual_skype_targets"
          params = {
            :name => name,
            :skype_targets => "testuser"
          }
          test_and_validate(name, params)
        end
        it "Should accept notification for group skype targets" do
          name = "test_job_with_group_skype_targets"
          params = {
            :name => name,
            :skype_targets => "*testgroup"
          }
          test_and_validate(name, params)
        end
        it "Should accept complex skype configuration" do
          name = "test_job_with_complex_skype_configuration"
          params = {
            :name => name,
            :skype_targets => "testuser *testgroup anotheruser *anothergroup",
            :skype_strategy => "failure_and_fixed",
            :skype_notify_on_build_start => true,
            :skype_notify_suspects => true,
            :skype_notify_culprits => true,
            :skype_notify_fixers => true,
            :skype_notify_upstream_committers => false,
            :skype_message => "summary_and_scm_changes"
          }
          test_and_validate(name, params)
        end
      end

      describe "#add_email_notification" do
        it "Should accept email address and add to existing job" do
          name = "email_notification_test_job"
          params = {:name => name}
          @client.job.create_freestyle(params).to_i.should == 200
          @client.job.add_email_notification(
            :name => name,
            :notification_email => "testuser@testdomain.com"
          ).to_i.should == 200
          @client.job.delete(name).to_i.should == 302
        end
      end

      describe "#add_skype_notification" do
        it "Should accept skype configuration and add to existing job" do
          name = "skype_notification_test_job"
<<<<<<< HEAD
          params = {:name => name}
          @client.job.create_freestyle(params).to_i.should == 200
=======
          params = {
            :name => name
          }
          @client.job.create_freestyle(params).to_i.should == @create_response
>>>>>>> 4259959f
          @client.job.add_skype_notification(
            :name => name,
            :skype_targets => "testuser"
          ).to_i.should == @create_response
          @client.job.delete(name).to_i.should == 302
        end
      end

      describe "#rename" do
        it "Should accept new and old job names and rename the job" do
          xml = @helper.create_job_xml
          @client.job.create("old_job_rename_test", xml)
          @client.job.rename("old_job_rename_test", "new_job_rename_test")
          @client.job.list("old_job_rename_test").should == []
          resp = @client.job.list("new_job_rename_test")
          resp.size.should == 1
          resp.first.should == "new_job_rename_test"
          @client.job.delete("new_job_rename_test")
        end
      end

      describe "#recreate" do
        it "Should be able to re-create a job" do
          @client.job.recreate("qwerty_nonexistent_job").to_i.should == @create_response
        end
      end

      describe "#change_description" do
        it "Should be able to change the description of a job" do
          @client.job.change_description("qwerty_nonexistent_job",
            "The description has been changed by the spec test"
          ).to_i.should == @create_response
        end
      end

      describe "#delete" do
        it "Should be able to delete a job" do
          @client.job.delete("qwerty_nonexistent_job").to_i.should == 302
        end
      end

      describe "#list_all" do
        it "Should list all jobs" do
          @client.job.list_all.class.should == Array
        end
      end

      describe "#list" do
        it "Should return job names based on the filter" do
          names = @client.job.list(@filter)
          names.class.should == Array
          names.each { |name|
            name.should match /#{@filter}/i
          }
        end
      end

      describe "#list_by_status" do
        it "Should be able to list jobs by status" do
          names = @client.job.list_by_status('success')
          names.class.should == Array
          names.each do |name|
            status = @client.job.get_current_build_status(name)
            status.should == 'success'
          end
        end
      end

      describe "#list_all_with_details" do
        it "Should return all job names with details" do
          @client.job.list_all_with_details.class.should == Array
        end
      end

      describe "#list_details" do
        it "Should list details of a particular job" do
          job_name = @client.job.list(@filter)[0]
          job_name.class.should == String
          @client.job.list_details(job_name).class.should == Hash
        end
      end

      describe "#get_upstream_projects" do
        it "Should list upstream projects of the specified job" do
          @client.job.get_upstream_projects(@job_name).class.should == Array
        end
      end

      describe "#get_downstream_projects" do
        it "Should list downstream projects of the specified job" do
          @client.job.get_downstream_projects(@job_name).class.should == Array
        end
      end

      describe "#get_builds" do
        it "Should get builds of a specified job" do
          @client.job.get_builds(@job_name).class.should == Array
        end
      end

      describe "#get_current_build_status" do
        it "Should obtain the current build status for the specified job" do
          build_status = @client.job.get_current_build_status(@job_name)
          build_status.class.should == String
          valid_build_status = [
            "not_run",
            "aborted",
            "success",
            "failure",
            "unstable",
            "running"
          ]
          valid_build_status.include?(build_status).should be_true
        end
      end

      describe "#build" do
        it "Should build the specified job" do
          @client.job.get_current_build_status(
            @job_name
          ).should_not == "running"
          response = @client.job.build(@job_name)
          response.to_i.should == 302
          # Sleep for 6 seconds so we don't hit the Jenkins quiet period (5
          # seconds)
          sleep 6
          @client.job.get_current_build_status(@job_name).should == "running"
          while @client.job.get_current_build_status(@job_name) == "running" do
            # Waiting for this job to finish so it doesn't affect other tests
            sleep 10
          end
        end
      end

      describe "#stop" do
        it "Should be able to abort a recent build of a running job" do
          @client.job.get_current_build_status(
            @job_name
          ).should_not == "running"
          @client.job.build(@job_name)
          sleep 6
          @client.job.get_current_build_status(@job_name).should == "running"
          sleep 5
          @client.job.stop_build(@job_name).to_i.should == 302
          sleep 5
          @client.job.get_current_build_status(@job_name).should == "aborted"
        end
      end

      describe "#restrict_to_node" do
        it "Should be able to restrict a job to a node" do
          @client.job.restrict_to_node(@job_name, 'master').to_i.should == @create_response
          # Run it again to make sure that the replace existing node works
          @client.job.restrict_to_node(@job_name, 'master').to_i.should == @create_response
        end
      end

      describe "#chain" do
        it "Should be able to chain all jobs" do
          # Filter jobs to be chained
          jobs = @client.job.list(@filter)
          jobs.class.should == Array
          start_jobs = @client.job.chain(jobs, 'success', ["all"])
          start_jobs.class.should == Array
          start_jobs.length.should == 1
        end
        it "Should be able to chain jobs based on the specified criteria" do
          jobs = @client.job.list(@filter)
          jobs.class.should == Array
          start_jobs = @client.job.chain(
            jobs,
            'failure',
            ["not_run", "aborted", 'failure'],
            3
          )
          start_jobs.class.should == Array
          start_jobs.length.should == 3
        end
      end

    end

    after(:all) do
      job_names = @client.job.list(@filter)
      job_names.each { |job_name|
        @client.job.delete(job_name)
      }
    end

  end
end<|MERGE_RESOLUTION|>--- conflicted
+++ resolved
@@ -243,15 +243,10 @@
       describe "#add_skype_notification" do
         it "Should accept skype configuration and add to existing job" do
           name = "skype_notification_test_job"
-<<<<<<< HEAD
-          params = {:name => name}
-          @client.job.create_freestyle(params).to_i.should == 200
-=======
           params = {
             :name => name
           }
           @client.job.create_freestyle(params).to_i.should == @create_response
->>>>>>> 4259959f
           @client.job.add_skype_notification(
             :name => name,
             :skype_targets => "testuser"
